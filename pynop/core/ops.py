import math
from typing import Union
import torch
from torch import nn
import torch.nn.functional as F
import torch.fft
import torch.nn.init as init

from .norm import LayerNorm2d
from .utils import get_same_padding_2d

padding_layers = {"zero": nn.ZeroPad2d, "reflect": nn.ReflectionPad2d, "replicate": nn.ReplicationPad2d}


class IdentityLayer(nn.Module):
    def forward(self, x: torch.Tensor) -> torch.Tensor:
        return x


class ConvLayer(nn.Module):
    def __init__(
        self,
        in_channels: int,
        out_channels: int,
        kernel_size=3,
        stride=1,
        dilation=1,
        groups=1,
        use_bias=False,
        dropout=0,
        norm=None,
        activation=None,
        padding="same",
        boundary_confitions="zero",
    ):
        """Conv2D Layer with same padding, norm and activation"""

        super(ConvLayer, self).__init__()

        self.pad_mode = padding
        self.padding = padding_layers.get(boundary_confitions, nn.ZeroPad2d)(
            get_same_padding_2d(kernel_size * dilation)
        )
        self.ops = nn.ModuleList(())
        if dropout > 0:
            self.ops.append(nn.Dropout2d(dropout))
        if padding == "same":
            self.ops.append(self.padding)
        self.ops.append(
            nn.Conv2d(
                in_channels,
                out_channels,
                kernel_size=kernel_size,
                stride=stride,
                dilation=(dilation, dilation),
                groups=groups,
                bias=use_bias,
            )
        )

        if norm is not None:
            self.norm = norm(out_channels)
            self.ops.append(self.norm)
        if activation is not None:
            self.activation = activation()
            self.ops.append(self.activation)

    def forward(self, x: torch.Tensor) -> torch.Tensor:
        for op in self.ops:
            x = op(x)
        return x


class StridedConvDownsamplingLayer(nn.Module):

    def __init__(self, in_channels, out_channels, factor, kernel_size=1, groups=1):
        super().__init__()
        self.conv = ConvLayer(
            in_channels=in_channels,
            out_channels=out_channels,
            kernel_size=kernel_size,
            stride=factor,
            groups=groups,
            use_bias=True,
            norm=None,
            activation=None,
        )

    def forward(self, x: torch.Tensor) -> torch.Tensor:
        return self.conv(x)


class MaxPoolConv(nn.Module):

    def __init__(
        self,
        in_channels: int,
        out_channels: int,
        kernel_size: int,
        factor: int,
    ):
        super().__init__()
        self.pool = nn.MaxPool2d(kernel_size, stride=factor, padding=math.floor((kernel_size - 1) / 2))
        self.conv = ConvLayer(
            in_channels=in_channels,
            out_channels=out_channels,
            kernel_size=1,
            use_bias=True,
            norm=None,
            activation=None,
        )

    def forward(self, x):
        x = self.pool(x)
        x = self.conv(x)
        return x


class ConvPixelUnshuffleDownSampleLayer(nn.Module):
    """conv + pixel unshuffling to downsample a tensor
    The first conv can be used to reduce the number of channels before the unshuffling
    (*,Cin,H*r,W*r) -> (*,Cout/r**2,H*r,W*r) -> (*, Cout, H, W)
    """

    def __init__(
        self,
        in_channels: int,
        out_channels: int,
        kernel_size: int,
        factor: int,
    ):
        super().__init__()
        self.factor = factor
        out_ratio = factor**2
        assert out_channels % out_ratio == 0
        self.conv = ConvLayer(
            in_channels=in_channels,
            out_channels=out_channels // out_ratio,
            kernel_size=kernel_size,
            use_bias=True,
            norm=None,
            activation=None,
        )

    def forward(self, x: torch.Tensor) -> torch.Tensor:
        x = self.conv(x)
        x = F.pixel_unshuffle(x, self.factor)
        return x


class PixelUnshuffleChannelAveragingDownSampleLayer(nn.Module):
    """Downsampling using by averaging the results of
    PixelUnshuffle to get a tensor with C_out channels < C_in * factor**2
    C_in * factor**2 must be divisible by C_out_channels"""

    def __init__(
        self,
        in_channels: int,
        out_channels: int,
        factor: int,
    ):
        super().__init__()
        self.in_channels = in_channels
        self.out_channels = out_channels
        self.factor = factor
        assert in_channels * factor**2 % out_channels == 0
        self.group_size = in_channels * factor**2 // out_channels

    def forward(self, x: torch.Tensor) -> torch.Tensor:
        x = F.pixel_unshuffle(x, self.factor)
        B, C, H, W = x.shape
        x = x.view(B, self.out_channels, self.group_size, H, W)
        x = x.mean(dim=2)
        return x


class ConvPixelShuffleUpSampleLayer(nn.Module):
    """conv + pixel shuffling to upsample a tensor
    (*, Cin, H, W) -> (*, Cout, H, W) -> (*, Cout // r**2, H*r, W*r)
    """

    def __init__(
        self,
        in_channels: int,
        out_channels: int,
        kernel_size: int,
        factor: int,
    ):
        super().__init__()
        self.factor = factor
        out_ratio = factor**2
        self.conv = ConvLayer(
            in_channels=in_channels,
            out_channels=out_channels * out_ratio,
            kernel_size=kernel_size,
            use_bias=True,
            norm=None,
            activation=None,
        )

    def forward(self, x: torch.Tensor) -> torch.Tensor:
        x = self.conv(x)
        x = F.pixel_shuffle(x, self.factor)
        return x


class InterpolateConvUpSampleLayer(nn.Module):
    """Upsampling layer with interpolation + convolution:
    (*, Cin, H, W) -> (*, Cin, H*r, W*r) -> (*, Cout, H*r, W*r)"""

    def __init__(
        self,
        in_channels: int,
        out_channels: int,
        kernel_size: int = 1,
        factor: int = 2,
        mode: str = "bilinear",
    ) -> None:
        super().__init__()
        self.factor = factor
        self.mode = mode
        self.conv = ConvLayer(
            in_channels=in_channels,
            out_channels=out_channels,
            kernel_size=kernel_size,
            use_bias=True,
            norm=None,
            activation=None,
        )

    def forward(self, x: torch.Tensor) -> torch.Tensor:
        x = torch.nn.functional.interpolate(x, scale_factor=self.factor, mode=self.mode)
        x = self.conv(x)
        return x


class ChannelDuplicatingPixelUnshuffleUpSampleLayer(nn.Module):
    """Upsampling layer using pixel duplication followed by pixel shuffling
    (*, Cin, H, W) -> (*, Cin, H*r, W*r) -> (*, Cout//r**2, H*r, W*r)"""

    def __init__(
        self,
        in_channels: int,
        out_channels: int,
        factor: int,
    ):
        super().__init__()
        self.in_channels = in_channels
        self.out_channels = out_channels
        self.factor = factor
        assert out_channels * factor**2 % in_channels == 0
        self.repeats = out_channels * factor**2 // in_channels

    def forward(self, x: torch.Tensor) -> torch.Tensor:
        x = x.repeat_interleave(self.repeats, dim=1)
        x = F.pixel_shuffle(x, self.factor)
        return x


class LinearLayer(nn.Module):
    """Linear Layer with optional activation and normalization"""

    def __init__(
        self,
        in_features: int,
        out_features: int,
        use_bias=True,
        dropout=0,
        norm=None,
        activation=None,
    ):
        super(LinearLayer, self).__init__()

        self.dropout = nn.Dropout(dropout) if dropout > 0 else None
        self.linear = nn.Linear(in_features, out_features, use_bias)
        self.norm = norm(out_features)
        self.act = activation()

    def _try_squeeze(self, x: torch.Tensor) -> torch.Tensor:
        if x.dim() > 2:
            x = torch.flatten(x, start_dim=1)
        return x

    def forward(self, x: torch.Tensor) -> torch.Tensor:
        x = self._try_squeeze(x)
        if self.dropout:
            x = self.dropout(x)
        x = self.linear(x)
        if self.norm is not None:
            x = self.norm(x)
        if self.act is not None:
            x = self.act(x)
        return x


def drop_path(x, drop_prob: float = 0.0, training: bool = False, scale_by_keep: bool = True):
    """Drop paths (Stochastic Depth) per sample (when applied in main path of residual blocks).

    This is the same as the DropConnect impl I created for EfficientNet, etc networks, however,
    the original name is misleading as 'Drop Connect' is a different form of dropout in a separate paper...
    See discussion: https://github.com/tensorflow/tpu/issues/494#issuecomment-532968956 ... I've opted for
    changing the layer and argument names to 'drop path' rather than mix DropConnect as a layer name and use
    'survival rate' as the argument.

    """
    if drop_prob == 0.0 or not training:
        return x
    keep_prob = 1 - drop_prob
    shape = (x.shape[0],) + (1,) * (x.ndim - 1)  # work with diff dim tensors, not just 2D ConvNets
    random_tensor = x.new_empty(shape).bernoulli_(keep_prob)
    if keep_prob > 0.0 and scale_by_keep:
        random_tensor.div_(keep_prob)
    return x * random_tensor


class DropPath(nn.Module):
    """Drop paths (Stochastic Depth) per sample  (when applied in main path of residual blocks)."""

    def __init__(self, drop_prob: float = 0.0, scale_by_keep: bool = True):
        super(DropPath, self).__init__()
        self.drop_prob = drop_prob
        self.scale_by_keep = scale_by_keep

    def forward(self, x):
        return drop_path(x, self.drop_prob, self.training, self.scale_by_keep)


class GRN(nn.Module):
    """GRN (Global Response Normalization) layer"""

    def __init__(self, dim):
        super().__init__()
        self.gamma = nn.Parameter(torch.zeros(1, 1, 1, dim))
        self.beta = nn.Parameter(torch.zeros(1, 1, 1, dim))

    def forward(self, x):
        Gx = torch.norm(x, p=2, dim=(1, 2), keepdim=True)
        Nx = Gx / (Gx.mean(dim=-1, keepdim=True) + 1e-6)
        return self.gamma * (x * Nx) + self.beta + x


class TuckerSpectralConv2d(nn.Module):
    """
    convolution spectrale 2D avec factorisation de Tucker.
    Les facteurs de Tucker (U, V, S, G) sont des tenseurs complexes.
    Le nombres de paramètres est égal à (Cin * r1 + Cout * r2 + (modesx * modesy) * r3 + r1 * r2 * r3)
    vs  (Cin * Cout * modes_x * modes_y sans factorisation
    On peut prendre
    r1 = Cin / k
    r2 = Cout / k
    r3 = modes_x * modes_y / k'
    avec k & k' les facteurs de réduction souhaités (2, 4 etc)
    où encore r1 = r2 = r3 = min(Cin, Cout, modes_x * modes_y)
    Parameters:
    in_channels (int): Nombre de canaux d'entrée.
    out_channels (int): Nombre de canaux de sortie.
    modes (tuple): Tuple (modes_x, modes_y) pour le nombre de modes de basse fréquence à conserver dans x et y.
                   modes_x correspond à la dimension de hauteur (H) dans le domaine spatial.
                   modes_y correspond à la dimension de largeur (W) dans le domaine spatial.
    ranks (tuple): Tuple (r1, r2, r3) pour les rangs de la factorisation de Tucker.
    scaling: Facteur d'échelle pour la taille de sortie. The output shape is (H*scaling, W*scaling).

    """

    def __init__(self, in_channels, out_channels, modes, ranks, scaling: Union[int, float] = 1):
        super().__init__()
        self.in_channels = in_channels
        self.out_channels = out_channels
        self.modes_x, self.modes_y = modes
        self.scaling = scaling

        self.r1, self.r2, self.r3 = ranks

        # Facteurs de la décomposition de Tucker
        self.U = nn.Parameter(torch.empty(in_channels, self.r1, dtype=torch.cfloat))  # (C_in, r1)
        self.V = nn.Parameter(torch.empty(out_channels, self.r2, dtype=torch.cfloat))  # (C_out, r2)
        self.S = nn.Parameter(torch.empty(self.modes_x, self.modes_y, self.r3, dtype=torch.cfloat))  # (mx, my, r3)
        self.G = nn.Parameter(torch.empty(self.r1, self.r2, self.r3, dtype=torch.cfloat))  # (r1, r2, r3)

        # Initialisation des paramètres complexes
        self._initialize_parameters_complex()

    def _initialize_parameters_complex(self):
        with torch.no_grad():
            # Option 1: Initialisation Réelle/Imaginaire séparée avec Kaiming (adapté)
            nn.init.xavier_normal_(self.U.real)
            nn.init.xavier_normal_(self.V.real)
            nn.init.xavier_normal_(self.S.real)
            nn.init.xavier_normal_(self.G.real)

            self.U.imag.copy_(torch.randn_like(self.U.imag) * 0.01)
            self.V.imag.copy_(torch.randn_like(self.V.imag) * 0.01)
            self.S.imag.copy_(torch.randn_like(self.S.imag) * 0.01)
            self.G.imag.copy_(torch.randn_like(self.G.imag) * 0.01)

    def forward(self, x):
        batchsize, C_in, H, W = x.shape
        device = x.device

        assert C_in == self.in_channels, f"Les canaux d'entrée attendus sont {self.in_channels}, mais reçus {C_in}"

        # Les dimensions spectrales après rfft2(H, W) sont (H, W//2 + 1)
        max_spectral_modes_x = H
        max_spectral_modes_y = W // 2 + 1

        if self.modes_x > max_spectral_modes_x:
            raise ValueError(
                f"Number of modes in x ({self.modes_x}) exceeds available spectral dimension in height ({max_spectral_modes_x}) "
                f"for input spatial size ({H}, {W}). modes_x must be <= H."
            )
        if self.modes_y > max_spectral_modes_y:
            raise ValueError(
                f"Number of modes in y ({self.modes_y}) exceeds available spectral dimension in width ({max_spectral_modes_y}) "
                f"for input spatial size ({H}, {W}). modes_y must be <= W//2 + 1."
            )

        # 1. FFT -> domaine spectral
        x_ft = torch.fft.rfft2(x, dim=(-2, -1), norm="ortho")  # (B, C_in, H, W//2 + 1), cfloat

        # 2. Sélection des modes bas
        x_ft_low_modes = x_ft[:, :, : self.modes_x, : self.modes_y]  # (B, C_in, mx, my), cfloat

        # 3. Reconstruire les poids spectraux W_hat
        G1 = torch.einsum("ij,jkl->ikl", self.U, self.G)  # (C_in, r2, r3), cfloat
        G2 = torch.einsum("ok,ikl->iol", self.V, G1)  # (C_in, C_out, r3), cfloat
        # S(mx, my, r3) et G2(i, o, r3)
        W_hat = torch.einsum("iol,xyl->ioxy", G2, self.S)  # (C_in, C_out, modes_x, modes_y), cfloat

        # 4. Appliquer la convolution spectrale (multiplication de tenseurs complexes)
        # y_ft_low_modes[b, o, mx, my] = sum_i (x_ft_low_modes[b, i, mx, my] * W_hat[i, o, mx, my])
        y_ft_low_modes = torch.einsum("bixy,ioxy->boxy", x_ft_low_modes, W_hat)  # (B, C_out, mx, my), cfloat

        # 5. Zero-padding
        out_ft = torch.zeros(batchsize, self.out_channels, H, W // 2 + 1, dtype=torch.cfloat, device=device)
        out_ft[:, :, : self.modes_x, : self.modes_y] = y_ft_low_modes

        # 6. Retour au domaine spatial
        y = torch.fft.irfft2(
            out_ft, s=(int(H * self.scaling), int(W * self.scaling)), dim=(-2, -1), norm="ortho"
        )  # (B, C_out, H, W), float

        return y


class SpectralConv2d(nn.Module):

    def __init__(self, in_channels: int, out_channels: int, modes: tuple[int, int], scaling: Union[int, float] = 1):
        """
        Args:
            in_channels (int): Number of input channels.
            out_channels (int): Number of output channels.
            modes (tuple): Tuple (modes_x, modes_y) for the number of low-frequency modes to retain in x and y.
                           modes_x corresponds to the height dimension (H) in the spatial domain.
                           modes_y corresponds to the width dimension (W) in the spatial domain.
            scaling (int): Scaling factor for the output shape. Default is 1, which means no scaling.
        """
        super().__init__()
        self.in_channels = in_channels
        self.out_channels = out_channels
        self.modes_x, self.modes_y = modes
        self.scaling = scaling

        # Spectral convolution kernel (learned parameter)
        # Its shape is (out_channels, in_channels, modes_x, modes_y)
        self.spectral_weights = nn.Parameter(
            torch.empty(out_channels, in_channels, self.modes_x, self.modes_y, dtype=torch.cfloat)
        )

        # Initialize complex parameters (Xavier Uniform)
        self._initialize_parameters_complex_xavier()

    def _initialize_parameters_complex_xavier(self):
        # Apply Xavier uniform separately to the real and imaginary parts
        with torch.no_grad():
            # Initialize the real part
            nn.init.xavier_uniform_(self.spectral_weights.real)
            # Initialize the imaginary part
            nn.init.xavier_uniform_(self.spectral_weights.imag)

    def forward(self, x: torch.Tensor) -> torch.Tensor:
        batchsize, C_in, H, W = x.shape
        device = x.device

        assert C_in == self.in_channels, f"Expected input channels are {self.in_channels}, but received {C_in}"

        # Spectral dimensions after rfft2(H, W) are (H, W//2 + 1)
        max_spectral_modes_x = H
        max_spectral_modes_y = W // 2 + 1

        if self.modes_x > max_spectral_modes_x:
            raise ValueError(
                f"Number of modes in x ({self.modes_x}) exceeds available spectral dimension in height ({max_spectral_modes_x}) "
                f"for input spatial size ({H}, {W}). modes_x must be <= H."
            )
        if self.modes_y > max_spectral_modes_y:
            raise ValueError(
                f"Number of modes in y ({self.modes_y}) exceeds available spectral dimension in width ({max_spectral_modes_y}) "
                f"for input spatial size ({H}, {W}). modes_y must be <= W//2 + 1."
            )

        # 1. FFT -> spectral domain (x_ft is complex)
        # (B, C_in, H, W//2 + 1) after rfft2 of a (B, C_in, H, W) input
        x_ft = torch.fft.rfft2(x, dim=(-2, -1), norm="ortho")

        # 2. Select low modes (keep mx, my dimensions)
        # (B, C_in, modes_x, modes_y)
        x_ft_low_modes = x_ft[:, :, : self.modes_x, : self.modes_y]

        # 3. Apply spectral convolution (complex tensor multiplication)
        # This is element-wise multiplication per mode (mx, my)
        # followed by a summation over input channels (C_in) to get output channels (C_out).
        # y_ft_low_modes_out[b, o, mx, my] = sum_i (x_ft_low_modes[b, i, mx, my] * self.spectral_weights[o, i, mx, my])
        # einsum('bixy, oixy -> boxy')
        # b: batch, i: in_channels, o: out_channels, x: modes_x, y: modes_y
        y_ft_low_modes_out = torch.einsum(
            "bixy, oixy -> boxy", x_ft_low_modes, self.spectral_weights
        )  # (B, C_out, modes_x, modes_y)

        # 4. Zero-padding of ignored frequencies
        # Create a tensor of zeros with the full spectral size after rfft2
        out_ft = torch.zeros(batchsize, self.out_channels, H, W // 2 + 1, dtype=torch.cfloat, device=device)
        # Copy the calculated modes to the low-frequency positions
        out_ft[:, :, : self.modes_x, : self.modes_y] = y_ft_low_modes_out

        # 5. Return to spatial domain
        # irfft2 to get a real output of size (H, W)
        y = torch.fft.irfft2(
            out_ft, s=(int(H * self.scaling), int(W * self.scaling)), dim=(-2, -1), norm="ortho"
        )  # (B, C_out, H, W), float

        return y


class CartesianEmbedding(nn.Module):
    """
    Generates and concatenates normalized Cartesian coordinates (x, y) as additional channels.
    Coordinates are normalized to the range [-1, 1] using torch.meshgrid.
    """

    def __init__(self):
        super().__init__()
        # No learnable parameters needed for this embedding layer

    def forward(self, x: torch.Tensor) -> torch.Tensor:
        """
        Generates normalized (x, y) coordinates using meshgrid and concatenates them to the input.

        Args:
            x (torch.Tensor): Input tensor with shape (B, C, H, W).

        Returns:
            torch.Tensor: Input tensor concatenated with normalized x and y coordinates.
                          Shape (B, C + 2, H, W).
        """
        batch_size, _, height, width = x.shape
        device = x.device

        # Generate 1D coordinate vectors normalized to [-1, 1]
        x_lin = torch.linspace(-1, 1, steps=width, device=device)  # Shape (W,)
        y_lin = torch.linspace(-1, 1, steps=height, device=device)  # Shape (H,)

        # Use meshgrid to create 2D grids of coordinates
        # grid_y will have shape (H, W), grid_x will have shape (H, W)
        # Use indexing='ij' to match the (H, W) spatial dimensions ordering
        grid_y, grid_x = torch.meshgrid(y_lin, x_lin, indexing="ij")

        coords = torch.stack([grid_x, grid_y], dim=-1)  # Shape (H, W, 2)

        # Permute dimensions to get shape (2, H, W) and add batch dimension (1, 2, H, W)
        # Permute moves the coordinate dimension (originally last) to the first position
        # unsqueeze(0) adds the batch dimension at the start
        coords = coords.permute(2, 0, 1).unsqueeze(0)  # Shape (1, 2, H, W)

        # Expand for the batch size to match the input tensor batch size
        coords = coords.expand(batch_size, -1, -1, -1)  # Shape (B, 2, H, W)

        # Concatenate with the input tensor along the channel dimension
        # Output shape (B, C_in + 2, H, W)
        output = torch.cat([x, coords], dim=1)

        return output


class SinusoidalEmbedding(nn.Module):
    """
    Generates and concatenates sinusoidal positional embeddings (x, y) as additional channels.
    Uses sine and cosine function pairs at multiple frequencies.
    Coordinates are first normalized to the range [0, 1].
    frequencies are multiple of 2 * math.pi * (2 ** d) where d=0 to num_frequency-1
    The embeddings are periodic in the image (useful for PDEs with periodic BCs!)
    **Note**: This is NOT the same as the positionnal embeddings found in vision transformer, where the
    frequencies are given by 1 / (10000 ** ((2 * i // 2) / num_freq)), where i goes from 0 to num_freq-1
    """

    def __init__(self, num_frequencies: int = 10):
        """
        Args:
            num_frequencies (int): The number of sinusoidal frequency pairs (sin/cos)
                                   per spatial dimension (x and y).
                                   Total added channels = num_frequencies * 2 (sin/cos) * 2 (x/y).
        """
        super().__init__()
        self.num_frequencies = num_frequencies
        # Define frequencies. Commonly powers of 2 multiplied by 2*pi.
        # E.g., frequencies = [2*pi*2^0, 2*pi*2^1, ..., 2*pi*2^(num_frequencies-1)]
        self.frequencies = 2 * math.pi * (2 ** torch.arange(num_frequencies))
        # Frequencies are not learnable parameters

    def forward(self, x: torch.Tensor) -> torch.Tensor:
        """
        Generates sinusoidal positional embeddings and concatenates them to the input.

        Args:
            x (torch.Tensor): Input tensor with shape (B, C, H, W).

        Returns:
            torch.Tensor: Input tensor concatenated with sinusoidal positional embeddings.
                          Shape (B, C + num_frequencies * 4, H, W).
        """
        batch_size, _, height, width = x.shape
        device = x.device

        # Move frequencies to the correct device
        frequencies = self.frequencies.to(device)  # Shape (num_frequencies,)

        # Generate x and y coordinates normalized to [0, 1]
        # Used to calculate the arguments for the sinusoidal functions
        x_coords_normalized = torch.linspace(0, 1, steps=width, device=device)  # Shape (W,)
        y_coords_normalized = torch.linspace(0, 1, steps=height, device=device)  # Shape (H,)

        # Create a full grid of normalized coordinates
        # grid_y (H, W), grid_x (H, W)
        grid_y, grid_x = torch.meshgrid(y_coords_normalized, x_coords_normalized, indexing="ij")

        # Stack coordinates to get shape (H, W, 2)
        grid_coords = torch.stack([grid_x, grid_y], dim=-1)  # Shape (H, W, 2)

        # Apply frequencies. Broadcast frequencies (1, 1, 1, num_frequencies)
        # over coordinates (H, W, 2, 1) -> (H, W, 2, num_frequencies)
        grid_frequencies = frequencies.view(1, 1, 1, self.num_frequencies)
        grid_coords_freq = grid_coords.unsqueeze(-1) * grid_frequencies  # Shape (H, W, 2, num_frequencies)

        # Apply sin and cos. Along the last dimension, we have [x_freq1, y_freq1, x_freq2, y_freq2, ...]
        # We want [sin(x_freq1), cos(x_freq1), sin(y_freq1), cos(y_freq1), ...]
        # We can concatenate sin and cos applied separately.
        sin_vals = torch.sin(grid_coords_freq)  # (H, W, 2, num_frequencies)
        cos_vals = torch.cos(grid_coords_freq)  # (H, W, 2, num_frequencies)

        # Concatenate sin and cos for each coordinate and each frequency
        # Resulting shape (H, W, 2, num_frequencies * 2)
        grid_embeddings = torch.cat([sin_vals, cos_vals], dim=-1)

        # Rearrange dimensions to have embedding channels after the batch
        # From (H, W, 2, num_frequencies * 2) to (2 * num_frequencies * 2, H, W)
        # then (B, 2 * num_frequencies * 2, H, W)
        # permute(2, 3, 0, 1) -> (2, num_frequencies * 2, H, W)
        # reshape(1, -1, height, width) -> (1, total_embedding_channels, H, W)
        grid_embeddings = grid_embeddings.permute(2, 3, 0, 1).reshape(
            1, -1, height, width
        )  # Shape (1, num_frequencies * 4, H, W)

        # Expand over the batch dimension
        grid_embeddings = grid_embeddings.expand(batch_size, -1, -1, -1)  # Shape (B, num_frequencies * 4, H, W)

        # Concatenate with the input tensor
        # The output will have shape (B, C_in + num_frequencies * 4, H, W)
        output = torch.cat([x, grid_embeddings], dim=1)

        return output


class ComplexAttention(nn.Module):
    """Complex attention Module (can be self or cross attention) depedning on inputs Q, K, V of the forward method"""

    def __init__(self, in_ch, out_ch, num_heads):
        super(ComplexAttention, self).__init__()
        assert out_ch % num_heads == 0
        self.d_model = out_ch
        self.num_heads = num_heads
        self.head_dim = out_ch // num_heads

        self.wq = nn.Linear(in_ch, out_ch, bias=True, dtype=torch.cfloat)
        self.wk = nn.Linear(in_ch, out_ch, bias=True, dtype=torch.cfloat)
        self.wv = nn.Linear(in_ch, out_ch, bias=True, dtype=torch.cfloat)
        self.fc_out = nn.Linear(out_ch, out_ch, bias=True, dtype=torch.cfloat)

    # Méthodes split_heads et combine_heads inchangées
    def split_heads(self, x):
        batch_size, seq_len, d_model = x.shape
        x = x.reshape(batch_size, seq_len, self.num_heads, self.head_dim)
        return x.transpose(1, 2)

    def combine_heads(self, x):
        x = x.transpose(1, 2).contiguous()
        batch_size, seq_len, num_heads, head_dim = x.shape
        return x.reshape(batch_size, seq_len, num_heads * head_dim)

    def forward(self, Q, V, K):
        Q = self.split_heads(self.wq(Q))
        K = self.split_heads(self.wk(V))
        V = self.split_heads(self.wv(K))

        # Produit scalaire Hermitien pour le score: Q @ K^H
        attention_scores = torch.matmul(Q, K.transpose(-2, -1).conj())
        attention_scores = attention_scores / (self.head_dim**0.5)

        # Softmax appliqué sur la magnitude (valeur absolue) du score
        real_attention_scores = torch.abs(attention_scores)
        attention_weights = F.softmax(real_attention_scores, dim=-1)

        # Application des poids réels à la valeur V complexe
        weighted_output = torch.matmul(attention_weights, V)
        output = self.combine_heads(weighted_output)

        return self.fc_out(output)


class FiniteDifferenceConvolution(nn.Module):
    """Finite Difference Convolution Layer introduced in [1]_.
    "Neural Operators with Localized Integral and Differential Kernels" (ICML 2024)
        https://arxiv.org/abs/2402.16845

    Computes a finite difference convolution on a regular grid,
    which converges to a directional derivative as the grid is refined.

    Parameters
    ----------
    in_channels : int
        number of in_channels
    out_channels : int
        number of out_channels
    n_dim : int
        number of dimensions in the input domain
    kernel_size : int
        odd kernel size used for convolutional finite difference stencil
    groups : int
        splitting number of channels
    padding : literal {'periodic', 'replicate', 'reflect', 'zeros'}
        mode of padding to use on input.
        See `torch.nn.functional.padding`.

    References
    ----------
    .. [1] : Liu-Schiaffini, M., et al. (2024). "Neural Operators with
        Localized Integral and Differential Kernels".
        ICML 2024, https://arxiv.org/abs/2402.16845.

    """

<<<<<<< HEAD
    def __init__(self, in_channels, out_channels, n_dim=2, kernel_size=3, groups=1, padding="same", grid_width = 1.0):
=======
    def __init__(
        self,
        in_channels,
        out_channels,
        n_dim=2,
        kernel_size=3,
        groups=1,
        stride=1,
        padding="same",
    ):
>>>>>>> 2a9bad05

        super().__init__()

        self.conv_function = getattr(F, f"conv{n_dim}d")

        assert kernel_size % 2 == 1, "Kernel size should be odd"
        self.kernel_size = kernel_size
        self.in_channels = in_channels
        self.groups = groups
        self.n_dim = n_dim
        self.padding = padding
<<<<<<< HEAD
        self.grid_width = grid_width
=======
        self.stride = stride
>>>>>>> 2a9bad05

        # init kernel weigths
        self.weights = torch.rand((out_channels, in_channels // groups, kernel_size, kernel_size))
<<<<<<< HEAD
        k = math.sqrt(groups / (in_channels * kernel_size**2))
        self.weights = self.weights * 2 * k - k

    def forward(self, x):
=======
        k = torch.sqrt(torch.tensor(groups / (in_channels * kernel_size**2)))
        self.weights = self.weights * 2 * k - k

    def forward(self, x, grid_width: float = 1.0) -> torch.Tensor:
>>>>>>> 2a9bad05
        """FiniteDifferenceConvolution's forward pass.

        Parameters
        ----------
        x : torch.tensor
            input tensor, shape (batch, in_channels, d_1, d_2, ...d_n)
        grid_width : float
            discretization size of input grid
        """

<<<<<<< HEAD
        weights = (self.weights - torch.mean(self.weights)) / self.grid_width
        weights = weights.to(x.device)

        x = self.conv_function(
            x, weights, groups=self.groups, padding=self.padding
=======
        self.weights = self.weights.to(x.device)
        x = (
            self.conv_function(
                x,
                (self.weights - torch.mean(self.weights)),
                groups=self.groups,
                stride=self.stride,
                padding=self.padding,
            )
            / grid_width
        )
        return x


class FiniteDifferenceLayer(nn.Module):
    """Finite Difference Layer introduced in [1]_.
    "Neural Operators with Localized Integral and Differential Kernels" (ICML 2024)
        https://arxiv.org/abs/2402.16845

    Computes a finite difference convolution on a regular grid,
    which converges to a directional derivative as the grid is refined.

    Parameters
    ----------
    in_channels : int
        number of in_channels
    out_channels : int
        number of out_channels
    n_dim : int
        number of dimensions in the input domain
    kernel_size : int
        odd kernel size used for convolutional finite difference stencil
    groups : int
        splitting number of channels
    padding : literal {'periodic', 'replicate', 'reflect', 'zeros'}
        mode of padding to use on input.
        See `torch.nn.functional.padding`.

    References
    ----------
    .. [1] : Liu-Schiaffini, M., et al. (2024). "Neural Operators with
        Localized Integral and Differential Kernels".
        ICML 2024, https://arxiv.org/abs/2402.16845.

    """

    def __init__(
        self,
        in_channels,
        out_channels,
        n_dim=2,
        kernel_size=3,
        groups=1,
        stride=1,
        padding="same",
        norm=None,
        activation=None,
        grid_width: float = 1.0,
    ):
        super().__init__()
        self.fdc = FiniteDifferenceConvolution(
            in_channels,
            out_channels,
            n_dim=n_dim,
            kernel_size=kernel_size,
            groups=groups,
            stride=stride,
            padding=padding,
>>>>>>> 2a9bad05
        )
        self.normalization = norm(out_channels) if norm is not None else None
        self.activation = activation() if activation is not None else None
        self.grid_width = grid_width

    def forward(self, x: torch.Tensor) -> torch.Tensor:
        x = self.fdc(x, self.grid_width)
        if self.normalization is not None:
            x = self.normalization(x)
        if self.activation is not None:
            x = self.activation(x)
        return x<|MERGE_RESOLUTION|>--- conflicted
+++ resolved
@@ -747,9 +747,6 @@
 
     """
 
-<<<<<<< HEAD
-    def __init__(self, in_channels, out_channels, n_dim=2, kernel_size=3, groups=1, padding="same", grid_width = 1.0):
-=======
     def __init__(
         self,
         in_channels,
@@ -760,7 +757,6 @@
         stride=1,
         padding="same",
     ):
->>>>>>> 2a9bad05
 
         super().__init__()
 
@@ -772,25 +768,14 @@
         self.groups = groups
         self.n_dim = n_dim
         self.padding = padding
-<<<<<<< HEAD
-        self.grid_width = grid_width
-=======
         self.stride = stride
->>>>>>> 2a9bad05
 
         # init kernel weigths
         self.weights = torch.rand((out_channels, in_channels // groups, kernel_size, kernel_size))
-<<<<<<< HEAD
-        k = math.sqrt(groups / (in_channels * kernel_size**2))
-        self.weights = self.weights * 2 * k - k
-
-    def forward(self, x):
-=======
         k = torch.sqrt(torch.tensor(groups / (in_channels * kernel_size**2)))
         self.weights = self.weights * 2 * k - k
 
     def forward(self, x, grid_width: float = 1.0) -> torch.Tensor:
->>>>>>> 2a9bad05
         """FiniteDifferenceConvolution's forward pass.
 
         Parameters
@@ -801,13 +786,9 @@
             discretization size of input grid
         """
 
-<<<<<<< HEAD
         weights = (self.weights - torch.mean(self.weights)) / self.grid_width
         weights = weights.to(x.device)
 
-        x = self.conv_function(
-            x, weights, groups=self.groups, padding=self.padding
-=======
         self.weights = self.weights.to(x.device)
         x = (
             self.conv_function(
@@ -876,7 +857,6 @@
             groups=groups,
             stride=stride,
             padding=padding,
->>>>>>> 2a9bad05
         )
         self.normalization = norm(out_channels) if norm is not None else None
         self.activation = activation() if activation is not None else None
